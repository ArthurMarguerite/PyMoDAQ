--- conflicted
+++ resolved
@@ -28,11 +28,7 @@
     #pyqt5
     numpy
     scipy
-<<<<<<< HEAD
-    pyqtgraph
-=======
     pyqtgraph>=0.12
->>>>>>> 29d00063
     easydict
     tables==3.6.1; python_version<"3.9"
     tables>=3.7.0; python_version>"3.8"

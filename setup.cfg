--- conflicted
+++ resolved
@@ -39,12 +39,9 @@
     pymodaq_plugin_manager
     qdarkstyle
     importlib_metadata; python_version<"3.8"
-<<<<<<< HEAD
     multipledispatch
-    #license
-=======
     docutils==0.17.1
->>>>>>> 2477a6be
+
 
 package_dir =
     =src

--- conflicted
+++ resolved
@@ -392,12 +392,8 @@
                             origin=data_node.attrs['origin'] if 'origin' in data_node.attrs else '',
                             nav_indexes=data_node.attrs['nav_indexes'] if 'nav_indexes' in data_node.attrs else (),
                             axes=axes,
-<<<<<<< HEAD
-                            path=data_node.path)
-=======
                             path=data_node.path,
                             **extra_attributes)
->>>>>>> 1436d8b0
         return data
 
 
